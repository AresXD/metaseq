--- conflicted
+++ resolved
@@ -36,13 +36,10 @@
 BPE_VOCAB = os.path.join(CHECKPOINT_FOLDER, "gpt2-vocab.json")
 MODEL_FILE = os.path.join(CHECKPOINT_FOLDER, "reshard.pt")
 
-<<<<<<< HEAD
 # where to find the raw files on nfs
 CHECKPOINT_FOLDER = os.path.join(MODEL_SHARED_FOLDER, "13B", "reshard")
 # where to store them on SSD for faster loading
 CHECKPOINT_LOCAL = os.path.join(LOCAL_SSD, "13B", "reshard", "reshard.pt")
-=======
->>>>>>> 7c8427a6
 
 LAUNCH_ARGS = [
     f"--model-parallel-size {MODEL_PARALLEL}",
